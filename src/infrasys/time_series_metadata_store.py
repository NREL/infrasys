"""Stores time series metadata in a SQLite database."""

import hashlib
import itertools
import json
import sqlite3
from dataclasses import dataclass
from typing import Any, Iterable, Optional, Sequence
from uuid import UUID

from loguru import logger

from infrasys.exceptions import ISAlreadyAttached, ISOperationNotAllowed, ISNotStored
from infrasys import Component
from infrasys.supplemental_attribute_manager import SupplementalAttribute
from infrasys.serialization import (
    deserialize_value,
    serialize_value,
    SerializedTypeMetadata,
    TYPE_METADATA,
)
from infrasys.time_series_models import (
    TimeSeriesMetadata,
    SingleTimeSeriesMetadataBase,
    NonSequentialTimeSeriesMetadataBase,
)
from infrasys.utils.sqlite import execute


class TimeSeriesMetadataStore:
    """Stores time series metadata in a SQLite database."""

    TABLE_NAME = "time_series_metadata"

    def __init__(self, con: sqlite3.Connection, initialize: bool = True):
        self._con = con
        if initialize:
            self._create_metadata_table()

    def _create_metadata_table(self):
        schema = [
            "id INTEGER PRIMARY KEY",
            "time_series_uuid TEXT",
            "time_series_type TEXT",
            "initial_time TEXT",
            "resolution TEXT",
            "variable_name TEXT",
            "component_uuid TEXT",
            "component_type TEXT",
            "user_attributes_hash TEXT",
            "metadata JSON",
        ]
        schema_text = ",".join(schema)
        cur = self._con.cursor()
        execute(cur, f"CREATE TABLE {self.TABLE_NAME}({schema_text})")
        self._create_indexes(cur)
        self._con.commit()
        logger.debug("Created in-memory time series metadata table")

    def _create_indexes(self, cur) -> None:
        # Index strategy:
        # 1. Optimize for these user queries with indexes:
        #    1a. all time series attached to one component
        #    1b. time series for one component + variable_name + type
        #    1c. time series for one component with all user attributes
        # 2. Optimize for checks at system.add_time_series. Use all fields and attribute hash.
        # 3. Optimize for returning all metadata for a time series UUID.
        execute(
            cur,
            f"CREATE INDEX by_c_vn_tst_hash ON {self.TABLE_NAME} "
            f"(component_uuid, variable_name, time_series_type, user_attributes_hash)",
        )
        execute(cur, f"CREATE INDEX by_ts_uuid ON {self.TABLE_NAME} (time_series_uuid)")

    def add(
        self,
        metadata: TimeSeriesMetadata,
        *owners: Component | SupplementalAttribute,
        connection: sqlite3.Connection | None = None,
    ) -> None:
        """Add metadata to the store.

        Raises
        ------
        ISAlreadyAttached
            Raised if the time series metadata already stored.
        """
        attribute_hash = _compute_user_attribute_hash(metadata.user_attributes)
        where_clause, params = self._make_where_clause(
            owners,
            metadata.variable_name,
            metadata.type,
            attribute_hash=attribute_hash,
            **metadata.user_attributes,
        )
        for owner in owners:
            if isinstance(owner, SupplementalAttribute):
                # This restriction can be removed when we migrate the database schema to be
                # equivalent with Sienna.
                msg = "Adding time series to a supplemental attribute is not supported yet"
                raise ISOperationNotAllowed(msg)

        con = connection or self._con
        cur = con.cursor()
        query = f"SELECT COUNT(*) FROM {self.TABLE_NAME} WHERE {where_clause}"
        res = execute(cur, query, params=params).fetchone()
        if res[0] > 0:
            msg = f"Time series with {metadata=} is already stored."
            raise ISAlreadyAttached(msg)

        if isinstance(metadata, SingleTimeSeriesMetadataBase):
            resolution = str(metadata.resolution)
            initial_time = str(metadata.initial_time)
        elif isinstance(metadata, NonSequentialTimeSeriesMetadataBase):
            resolution = None
            initial_time = None
        else:
            raise NotImplementedError

        rows = [
            (
                None,  # auto-assigned by sqlite
                str(metadata.time_series_uuid),
                metadata.type,
                initial_time,
                resolution,
                metadata.variable_name,
                str(owner.uuid),
                owner.__class__.__name__,
                attribute_hash,
                json.dumps(serialize_value(metadata)),
            )
            for owner in owners
        ]
        self._insert_rows(rows, cur)
        if connection is None:
            self._con.commit()
        # else, commit/rollback will occur at a higer level.

    def get_time_series_counts(self) -> "TimeSeriesCounts":
        """Return summary counts of components and time series."""
        query = f"""
            SELECT
                component_type
                ,time_series_type
                ,initial_time
                ,resolution
                ,count(*) AS count
            FROM {self.TABLE_NAME}
            GROUP BY
                component_type
                ,time_series_type
                ,initial_time
                ,resolution
            ORDER BY
                component_type
                ,time_series_type
                ,initial_time
                ,resolution
        """
        cur = self._con.cursor()
        rows = execute(cur, query).fetchall()
        time_series_type_count = {(x[0], x[1], x[2], x[3]): x[4] for x in rows}

        time_series_count = execute(
            cur, f"SELECT COUNT(DISTINCT time_series_uuid) from {self.TABLE_NAME}"
        ).fetchall()[0][0]

        return TimeSeriesCounts(
            time_series_count=time_series_count,
            time_series_type_count=time_series_type_count,
        )

    def get_metadata(
        self,
        component: Component | SupplementalAttribute,
        variable_name: Optional[str] = None,
        time_series_type: Optional[str] = None,
        **user_attributes,
    ) -> TimeSeriesMetadata:
        """Return the metadata matching the inputs.

        Raises
        ------
        ISOperationNotAllowed
            Raised if more than one metadata instance matches the inputs.
        """
        if variable_name is not None and time_series_type is not None:
            metadata = self._try_get_time_series_metadata_by_full_params(
                component, variable_name, time_series_type, **user_attributes
            )
            if metadata is not None:
                return metadata

        metadata_list = self.list_metadata(
            component,
            variable_name=variable_name,
            time_series_type=time_series_type,
            **user_attributes,
        )
        if not metadata_list:
            msg = "No time series matching the inputs is stored"
            raise ISNotStored(msg)

        if len(metadata_list) > 1:
            msg = f"Found more than metadata matching inputs: {len(metadata_list)}"
            raise ISOperationNotAllowed(msg)

        return metadata_list[0]

    def has_time_series(self, time_series_uuid: UUID) -> bool:
        """Return True if there is time series matching the UUID."""
        cur = self._con.cursor()
        query = f"SELECT COUNT(*) FROM {self.TABLE_NAME} WHERE time_series_uuid = ?"
        row = execute(cur, query, params=(str(time_series_uuid),)).fetchone()
        return row[0] > 0

    def has_time_series_metadata(
        self,
        component: Component | SupplementalAttribute,
        variable_name: Optional[str] = None,
        time_series_type: Optional[str] = None,
        **user_attributes: Any,
    ) -> bool:
        """Return True if there is time series metadata matching the inputs."""
        if (
            variable_name is not None
            and time_series_type is not None
            and self._try_has_time_series_metadata_by_full_params(
                component, variable_name, time_series_type, **user_attributes
            )
        ):
            return True

        where_clause, params = self._make_where_clause(
            (component,), variable_name, time_series_type, **user_attributes
        )
        query = f"SELECT COUNT(*) FROM {self.TABLE_NAME} WHERE {where_clause}"
        cur = self._con.cursor()
        res = execute(cur, query, params=params).fetchone()
        return res[0] > 0

    def list_existing_time_series(self, time_series_uuids: Iterable[UUID]) -> set[UUID]:
        """Return the UUIDs that are present."""
        cur = self._con.cursor()
        params = tuple(str(x) for x in time_series_uuids)
        uuids = ",".join(itertools.repeat("?", len(params)))
        query = (
            f"SELECT time_series_uuid FROM {self.TABLE_NAME} WHERE time_series_uuid IN ({uuids})"
        )
        rows = execute(cur, query, params=params).fetchall()
        return {UUID(x[0]) for x in rows}

    def list_missing_time_series(self, time_series_uuids: Iterable[UUID]) -> set[UUID]:
        """Return the UUIDs that are not present."""
        existing_uuids = set(self.list_existing_time_series(time_series_uuids))
        return set(time_series_uuids) - existing_uuids

    def list_metadata(
        self,
        *owners: Component | SupplementalAttribute,
        variable_name: Optional[str] = None,
        time_series_type: Optional[str] = None,
        **user_attributes,
    ) -> list[TimeSeriesMetadata]:
        """Return a list of metadata that match the query."""
        where_clause, params = self._make_where_clause(
            owners, variable_name, time_series_type, **user_attributes
        )
        query = f"SELECT metadata FROM {self.TABLE_NAME} WHERE {where_clause}"
        cur = self._con.cursor()
        rows = execute(cur, query, params=params).fetchall()
        return [_deserialize_time_series_metadata(x[0]) for x in rows]

    def list_metadata_with_time_series_uuid(
        self, time_series_uuid: UUID, limit: int | None = None
    ) -> list[TimeSeriesMetadata]:
        """Return metadata attached to the given time_series_uuid.

        Parameters
        ----------
        time_series_uuid
            The UUID of the time series.
        limit
            The maximum number of metadata to return. If None, all metadata are returned.
        """
        params = (str(time_series_uuid),)
        limit_str = "" if limit is None else f"LIMIT {limit}"
        query = f"SELECT metadata FROM {self.TABLE_NAME} WHERE time_series_uuid = ? {limit_str}"
        cur = self._con.cursor()
        rows = execute(cur, query, params=params).fetchall()
        return [_deserialize_time_series_metadata(x[0]) for x in rows]

    def list_rows(
        self,
        *components: Component | SupplementalAttribute,
        variable_name: Optional[str] = None,
        time_series_type: Optional[str] = None,
        columns=None,
        **user_attributes,
    ) -> list[tuple]:
        """Return a list of rows that match the query."""
        where_clause, params = self._make_where_clause(
            components, variable_name, time_series_type, **user_attributes
        )
        cols = "*" if columns is None else ",".join(columns)
        query = f"SELECT {cols} FROM {self.TABLE_NAME} WHERE {where_clause}"
        cur = self._con.cursor()
        rows = execute(cur, query, params=params).fetchall()
        return rows

    def remove(
        self,
        *components: Component | SupplementalAttribute,
        variable_name: str | None = None,
        time_series_type: Optional[str] = None,
        connection: sqlite3.Connection | None = None,
        **user_attributes,
    ) -> list[TimeSeriesMetadata]:
        """Remove all matching rows and return the metadata."""
        con = connection or self._con
        cur = con.cursor()
        where_clause, params = self._make_where_clause(
            components, variable_name, time_series_type, **user_attributes
        )
        query = f"SELECT metadata FROM {self.TABLE_NAME} WHERE {where_clause}"
        rows = execute(cur, query, params=params).fetchall()
        metadata = [_deserialize_time_series_metadata(x[0]) for x in rows]
<<<<<<< HEAD
=======
        if not metadata:
            msg = "No metadata matching the inputs is stored"
            raise ISNotStored(msg)
>>>>>>> ea026546

        query = f"DELETE FROM {self.TABLE_NAME} WHERE ({where_clause})"
        execute(cur, query, params=params)
        if connection is None:
            self._con.commit()
        count_deleted = execute(cur, "SELECT changes()").fetchall()[0][0]
        if len(metadata) != count_deleted:
            msg = f"Bug: Unexpected length mismatch: {len(metadata)=} {count_deleted=}"
            raise Exception(msg)
        return metadata

    def sql(self, query: str, params: Sequence[str] = ()) -> list[tuple]:
        """Run a SQL query on the time series metadata table."""
        cur = self._con.cursor()
        return execute(cur, query, params=params).fetchall()

    def _insert_rows(self, rows: list[tuple], cur: sqlite3.Cursor) -> None:
        placeholder = ",".join(["?"] * len(rows[0]))
        query = f"INSERT INTO {self.TABLE_NAME} VALUES({placeholder})"
        cur.executemany(query, rows)

    def _make_components_str(
        self, params: list[str], *owners: Component | SupplementalAttribute
    ) -> str:
        if not owners:
            msg = "At least one component must be passed."
            raise ISOperationNotAllowed(msg)

        or_clause = "OR ".join((itertools.repeat("component_uuid = ? ", len(owners))))

        for owner in owners:
            params.append(str(owner.uuid))

        return f"({or_clause})"

    def _make_where_clause(
        self,
        owners: tuple[Component | SupplementalAttribute, ...],
        variable_name: Optional[str],
        time_series_type: Optional[str],
        attribute_hash: Optional[str] = None,
        **user_attributes: str,
    ) -> tuple[str, list[str]]:
        params: list[str] = []
        component_str = self._make_components_str(params, *owners)

        if variable_name is None:
            var_str = ""
        else:
            var_str = "AND variable_name = ?"
            params.append(variable_name)

        if time_series_type is None:
            ts_str = ""
        else:
            ts_str = "AND time_series_type = ?"
            params.append(time_series_type)

        if attribute_hash is None and user_attributes:
            ua_hash_filter = _make_user_attribute_filter(user_attributes, params)
            ua_str = f"AND {ua_hash_filter}"
        else:
            ua_str = ""

        if attribute_hash:
            ua_hash_filter = _make_user_attribute_hash_filter(attribute_hash, params)
            ua_hash = f"AND {ua_hash_filter}"
        else:
            ua_hash = ""

        return f"({component_str} {var_str} {ts_str}) {ua_str} {ua_hash}", params

    def _try_time_series_metadata_by_full_params(
        self,
        owner: Component | SupplementalAttribute,
        variable_name: str,
        time_series_type: str,
        column: str,
        **user_attributes: str,
    ) -> list[tuple] | None:
        assert variable_name is not None
        assert time_series_type is not None
        where_clause, params = self._make_where_clause(
            (owner,),
            variable_name,
            time_series_type,
            attribute_hash=_compute_user_attribute_hash(user_attributes),
            **user_attributes,
        )
        query = f"SELECT {column} FROM {self.TABLE_NAME} WHERE {where_clause}"
        cur = self._con.cursor()
        rows = execute(cur, query, params=params).fetchall()
        if not rows:
            return None

        return rows

    def _try_get_time_series_metadata_by_full_params(
        self,
        owner: Component | SupplementalAttribute,
        variable_name: str,
        time_series_type: str,
        **user_attributes: str,
    ) -> TimeSeriesMetadata | None:
        """Attempt to get the metadata by using all parameters.

        This will return the metadata if the user passes all user attributes that exist in the
        time series metadata. This is highly advantageous in cases where one component has a large
        number of time series and each metadata has user attributes. Otherwise, SQLite has to
        parse the JSON values.
        """
        rows = self._try_time_series_metadata_by_full_params(
            owner,
            variable_name,
            time_series_type,
            "metadata",
            **user_attributes,
        )
        if rows is None:
            return rows

        if len(rows) > 1:
            msg = f"Found more than one metadata matching inputs: {len(rows)}"
            raise ISOperationNotAllowed(msg)

        return _deserialize_time_series_metadata(rows[0][0])

    def _try_has_time_series_metadata_by_full_params(
        self,
        owner: Component | SupplementalAttribute,
        variable_name: str,
        time_series_type: str,
        **user_attributes: str,
    ) -> bool:
        """Attempt to check if the metadata is stored by using all parameters. Refer to
        _try_get_time_series_metadata_by_full_params for more information.
        """
        text = self._try_time_series_metadata_by_full_params(
            owner,
            variable_name,
            time_series_type,
            "id",
            **user_attributes,
        )
        return text is not None

    def unique_uuids_by_type(self, time_series_type: str):
        query = (
            f"SELECT DISTINCT time_series_uuid from {self.TABLE_NAME} where time_series_type = ?"
        )
        params = (time_series_type,)
        uuid_strings = self.sql(query, params)
        return [UUID(ustr[0]) for ustr in uuid_strings]


@dataclass
class TimeSeriesCounts:
    """Summarizes the counts of time series by component type."""

    time_series_count: int
    # Keys are component_type, time_series_type, initial_time, resolution
    time_series_type_count: dict[tuple[str, str, str, str], int]


def _make_user_attribute_filter(user_attributes: dict[str, Any], params: list[str]) -> str:
    attrs = _make_user_attribute_dict(user_attributes)
    items = []
    for key, val in attrs.items():
        items.append(f"metadata->>'$.user_attributes.{key}' = ? ")
        params.append(val)
    return "AND ".join(items)


def _make_user_attribute_hash_filter(attribute_hash: str, params: list[str]) -> str:
    params.append(attribute_hash)
    return "user_attributes_hash = ?"


def _make_user_attribute_dict(user_attributes: dict[str, Any]) -> dict[str, Any]:
    return {k: user_attributes[k] for k in sorted(user_attributes)}


def _compute_user_attribute_hash(user_attributes: dict[str, Any]) -> str | None:
    if not user_attributes:
        return None

    attrs = _make_user_attribute_dict(user_attributes)
    return _compute_hash(bytes(json.dumps(attrs), encoding="utf-8"))


def _compute_hash(text: bytes) -> str:
    hash_obj = hashlib.sha256()
    hash_obj.update(text)
    return hash_obj.hexdigest()


def _deserialize_time_series_metadata(text: str) -> TimeSeriesMetadata:
    data = json.loads(text)
    type_metadata = SerializedTypeMetadata(**data.pop(TYPE_METADATA))
    metadata = deserialize_value(data, type_metadata.fields)
    return metadata<|MERGE_RESOLUTION|>--- conflicted
+++ resolved
@@ -326,12 +326,9 @@
         query = f"SELECT metadata FROM {self.TABLE_NAME} WHERE {where_clause}"
         rows = execute(cur, query, params=params).fetchall()
         metadata = [_deserialize_time_series_metadata(x[0]) for x in rows]
-<<<<<<< HEAD
-=======
         if not metadata:
             msg = "No metadata matching the inputs is stored"
             raise ISNotStored(msg)
->>>>>>> ea026546
 
         query = f"DELETE FROM {self.TABLE_NAME} WHERE ({where_clause})"
         execute(cur, query, params=params)
