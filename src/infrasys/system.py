"""Defines a System"""

from contextlib import contextmanager
import json
import shutil
import sqlite3
from operator import itemgetter
from collections import defaultdict
from datetime import datetime
from pathlib import Path
from typing import Any, Callable, Generator, Iterable, Optional, Type, TypeVar
from uuid import UUID, uuid4

from loguru import logger
from rich import print as _pprint
from rich.table import Table

from infrasys.exceptions import (
    ISFileExists,
    ISConflictingArguments,
    ISOperationNotAllowed,
)
from infrasys.models import make_label
from infrasys.component import (
    Component,
)
from infrasys.component_manager import ComponentManager
from infrasys.serialization import (
    CachedTypeHelper,
    SerializedTypeMetadata,
    SerializedBaseType,
    SerializedComponentReference,
    SerializedQuantityType,
    SerializedType,
    TYPE_METADATA,
)
from infrasys.supplemental_attribute import SupplementalAttribute
from infrasys.time_series_manager import TimeSeriesManager, TIME_SERIES_KWARGS
from infrasys.time_series_models import (
    DatabaseConnection,
    SingleTimeSeries,
    TimeSeriesData,
    TimeSeriesKey,
    TimeSeriesMetadata,
)
from infrasys.supplemental_attribute_manager import SupplementalAttributeManager
from infrasys.utils.sqlite import backup, create_in_memory_db, restore

T = TypeVar("T", bound="Component")
U = TypeVar("U", bound="SupplementalAttribute")


class System:
    """Implements behavior for systems"""

    DB_FILENAME = "time_series_metadata.db"

    def __init__(
        self,
        name: Optional[str] = None,
        description: Optional[str] = None,
        auto_add_composed_components: bool = False,
        con: Optional[sqlite3.Connection] = None,
        time_series_manager: Optional[TimeSeriesManager] = None,
        supplemental_attribute_manager: Optional[SupplementalAttributeManager] = None,
        uuid: Optional[UUID] = None,
        **kwargs: Any,
    ) -> None:
        """Constructs a System.

        Parameters
        ----------
        name : str | None
            Optional system name
        description : str | None
            Optional system description
        auto_add_composed_components : bool
            Set to True to automatically add composed components to the system in add_components.
            The default behavior is to raise an ISOperationNotAllowed when this condition occurs.
            This handles values that are components, such as generator.bus, and lists of
            components, such as subsystem.generators, but not any other form of nested components.
        con : None | sqlite3.Connection
            Users should not pass this. De-serialization (from_json) will pass a Connection.
        time_series_manager : None | TimeSeriesManager
            Users should not pass this. De-serialization (from_json) will pass a constructed
            manager.
        kwargs : Any
            Configures time series behaviors:
              - time_series_storage_type: Defaults to TimeSeriesStorageType.ARROW.
              - time_series_read_only: Disables add/remove of time series, defaults to False.
              - time_series_directory: Location to store time series files, defaults to the system's
                tmp directory. Use an alternate location if the space in that directory is limited,
                such as on a compute node with no local storage.
<<<<<<< HEAD
=======
              - chronify_engine_name: Database engine to use with chronify, defaults to "duckdb".
>>>>>>> ea026546

        Examples
        --------
        >>> system = System(name="my_system")
        >>> system2 = System(name="my_system", time_series_directory="/tmp/scratch")
        """
        self._uuid = uuid or uuid4()
        self._name = name
        self._description = description
        self._component_mgr = ComponentManager(auto_add_composed_components)
        self._con = con or create_in_memory_db()
        time_series_kwargs = {k: v for k, v in kwargs.items() if k in TIME_SERIES_KWARGS}
        self._time_series_mgr = time_series_manager or TimeSeriesManager(
            self._con, **time_series_kwargs
        )
        self._supplemental_attr_mgr = (
            supplemental_attribute_manager or SupplementalAttributeManager(self._con)
        )

        self._data_format_version: Optional[str] = None
        # Note to devs: if you add new fields, add support in to_json/from_json as appropriate.

        # TODO: add pretty printing of components and time series

    @property
    def auto_add_composed_components(self) -> bool:
        """Return the setting for auto_add_composed_components."""
        return self._component_mgr.auto_add_composed_components

    @auto_add_composed_components.setter
    def auto_add_composed_components(self, val: bool) -> None:
        """Set auto_add_composed_components."""
        self._component_mgr.auto_add_composed_components = val

    def to_json(self, filename: Path | str, overwrite=False, indent=None, data=None) -> None:
        """Write the contents of a system to a JSON file. Time series will be written to a
        directory at the same level as filename.

        Parameters
        ----------
        filename : Path | str
           Filename to write. If the parent directory does not exist, it will be created.
        overwrite : bool
            Set to True to overwrite the file if it already exists.
        indent : int | None
            Indentation level in the JSON file. Defaults to no indentation.
        data : dict | None
            This is an override for packages that compose this System inside a parent System
            class. If set, it will be the outer object in the JSON file. It must not set the
            key 'system'. Packages that derive a custom instance of this class should leave this
            field unset.

        Examples
        --------
        >>> system.to_json("systems/system1.json")
        INFO: Wrote system data to systems/system1.json
        INFO: Copied time series data to systems/system1_time_series
        """
        # TODO: how to get all python package info from environment?
        if isinstance(filename, str):
            filename = Path(filename)
        if filename.exists() and not overwrite:
            msg = f"{filename=} already exists. Choose a different path or set overwrite=True."
            raise ISFileExists(msg)

        filename.parent.mkdir(exist_ok=True)
        time_series_dir = filename.parent / (filename.stem + "_time_series")
        time_series_dir.mkdir(exist_ok=True)
        system_data: dict[str, Any] = {
            "name": self.name,
            "description": self.description,
            "uuid": str(self.uuid),
            "data_format_version": self.data_format_version,
            "components": [x.model_dump_custom() for x in self._component_mgr.iter_all()],
            "supplemental_attributes": [
                x.model_dump_custom() for x in self._supplemental_attr_mgr.iter_all()
            ],
            "time_series": {
                # Note: parent directory is stripped. De-serialization will find it from the
                # parent of the JSON file.
                "directory": time_series_dir.name,
            },
        }
        extra = self.serialize_system_attributes()
        intersection = set(extra).intersection(system_data)
        if intersection:
            msg = f"Extra attributes from parent class collide with System: {intersection}"
            raise ISConflictingArguments(msg)
        system_data.update(extra)

        if data is None:
            data = system_data
        else:
            if "system" in data:
                msg = "data contains the key 'system'"
                raise ISConflictingArguments(msg)
            data["system"] = system_data

        backup(self._con, time_series_dir / self.DB_FILENAME)
        self._time_series_mgr.serialize(system_data["time_series"], time_series_dir)

        with open(filename, "w", encoding="utf-8") as f_out:
            json.dump(data, f_out, indent=indent)
            logger.info("Wrote system data to {}", filename)

    @classmethod
    def from_json(
        cls, filename: Path | str, upgrade_handler: Callable | None = None, **kwargs
    ) -> "System":
        """Deserialize a System from a JSON file. Refer to System constructor for kwargs.

        Parameters
        ----------
        filename : Path | str
            JSON file containing the system data.
        upgrade_handler : Callable | None
            Optional function to handle data format upgrades. Should only be set when the parent
            package composes this package. If set, it will be called before de-serialization of
            the components.

        Examples
        --------
        >>> system = System.from_json("systems/system1.json")
        """
        with open(filename, encoding="utf-8") as f_in:
            data = json.load(f_in)
        time_series_parent_dir = Path(filename).parent
        return cls.from_dict(
            data, time_series_parent_dir, upgrade_handler=upgrade_handler, **kwargs
        )

    def to_records(
        self,
        component_type: Type[Component],
        filter_func: Callable | None = None,
        **kwargs,
    ) -> Iterable[dict]:
        """Return a list of dictionaries of components (records) with the requested type(s) and
        optionally match filter_func.

        Parameters
        ----------
        components:
            Component types to get as dictionaries
        filter_func:
            A function to filter components. Default is None
        kwargs
            Configures Pydantic model_dump behaviour
              - exclude: List or dict of excluded fields.
        Notes
        -----
        If a component type is an abstract type, all matching concrete subtypes will be included in the output.

        It is only recommended to use this function on a single "concrete" types. For example, if
        you have an abstract type called Generator and you create two subtypes called
        ThermalGenerator and RenewableGenerator where some fields are different, if you pass the
        return of System.to_records(Generator) to pandas.DataFrame.from_records, each
        ThermalGenerator row will have NaN values for RenewableGenerator-specific fields.

        Examples
        --------
        To get a tabular representation of a certain type you can use:
        >>> import pandas as pd
        >>> df = pd.DataFrame.from_records(System.to_records(SimpleGen))

        With polars:
        >>> import polars as pl
        >>> df = pl.DataFrame(System.to_records(SimpleGen))

        """
        return self._component_mgr.to_records(component_type, filter_func=filter_func, **kwargs)

    @classmethod
    def from_dict(
        cls,
        data: dict[str, Any],
        time_series_parent_dir: Path | str,
        upgrade_handler: Callable | None = None,
        **kwargs: Any,
    ) -> "System":
        """Deserialize a System from a dictionary.

        Parameters
        ----------
        data : dict[str, Any]
            System data in serialized form.
        time_series_parent_dir : Path | str
            Directory that contains the system's time series directory.
        upgrade_handler : Callable | None
            Optional function to handle data format upgrades. Should only be set when the parent
            package composes this package. If set, it will be called before de-serialization of
            the components.

        Examples
        --------
        >>> system = System.from_dict(data, "systems")
        """
        system_data = data if "system" not in data else data["system"]
        ts_kwargs = {k: v for k, v in kwargs.items() if k in TIME_SERIES_KWARGS}
        if "time_series_storage_type" in kwargs:
            logger.warning("Ignoring keyword 'time_series_storage_type.' Use existing setting.")
            kwargs.pop("time_series_storage_type")

        ts_path = (
            time_series_parent_dir
            if isinstance(time_series_parent_dir, Path)
            else Path(time_series_parent_dir)
        )
        con = create_in_memory_db()
        restore(con, ts_path / data["time_series"]["directory"] / System.DB_FILENAME)
        time_series_manager = TimeSeriesManager.deserialize(
            con, data["time_series"], ts_path, **ts_kwargs
        )
        supplemental_attribute_manager = SupplementalAttributeManager(con, initialize=False)
        system = cls(
            name=system_data.get("name"),
            description=system_data.get("description"),
            con=con,
            supplemental_attribute_manager=supplemental_attribute_manager,
            time_series_manager=time_series_manager,
            uuid=UUID(system_data["uuid"]),
            **kwargs,
        )
        if system_data.get("data_format_version") != system.data_format_version:
            # This handles the case where the parent package inherited from System.
            system.handle_data_format_upgrade(
                system_data,
                system_data.get("data_format_version"),
                system.data_format_version,
            )
            # This handles the case where the parent package composes an instance of System.
            if upgrade_handler is not None:
                upgrade_handler(
                    system_data,
                    system_data.get("data_format_version"),
                    system.data_format_version,
                )
        system.deserialize_system_attributes(system_data)
        system._deserialize_components(system_data["components"])
        system._deserialize_supplemental_attributes(system_data["supplemental_attributes"])
        logger.info("Deserialized system {}", system.label)
        return system

    def save(
        self,
        fpath: Path | str,
        filename: str = "system.json",
        zip: bool = False,
        overwrite: bool = False,
    ) -> None:
        """Save the contents of a system and the Time series in a single directory.

        By default, this method creates the user specified folder using the
        `to_json` method. If user sets `zip = True`, we create the folder of
        the user (if it does not exists), zip it to the same location specified
        and delete the folder.

        Parameters
        ----------
        fpath : Path | str
           Filepath to write the contents of the system.
        zip : bool
            Set to True if you want to archive to a zip file.
        filename: str
            Name of the sytem to serialize. Default value: "system.json".
        overwrite: bool
            Overwrites the system if it already exist on the fpath.

        Raises
        ------
        FileExistsError
            Raised if the folder provided exists and the overwrite flag was not provided.

        Examples
        --------
        >>> fpath = Path("folder/subfolder/")
        >>> system.save(fpath)
        INFO: Wrote system data to folder/subfolder/system.json
        INFO: Copied time series data to folder/subfolder/system_time_series

        >>> system_fname = "my_system.json"
        >>> fpath = Path("folder/subfolder/")
        >>> system.save(fpath, filename=system_fname, zip=True)
        INFO: Wrote system data to folder/subfolder/my_system.json
        INFO: Copied time series data to folder/subfolder/my_system_time_series
        INFO: System archived at folder/subfolder/my_system.zip

        See Also
        --------
        to_json: System serialization
        """
        if isinstance(fpath, str):
            fpath = Path(fpath)

        if fpath.exists() and not overwrite:
            msg = f"{fpath} exists already. To overwrite the folder pass `overwrite=True`"
            raise FileExistsError(msg)

        fpath.mkdir(parents=True, exist_ok=True)
        self.to_json(fpath / filename, overwrite=overwrite)

        if zip:
            logger.debug("Archiving system and time series into a single zip file at {}", fpath)
            _ = shutil.make_archive(str(fpath), "zip", fpath)
            logger.debug("Removing {}", fpath)
            shutil.rmtree(fpath)
            logger.info("System archived at {}", fpath)

        return

    def add_component(self, component: Component, **kwargs) -> None:
        """Add one component to the system.

        Parameters
        ----------
        component : Component
            Component to add to the system.

        Raises
        ------
        ISAlreadyAttached
            Raised if a component is already attached to a system.

        Examples
        --------
        >>> system.add_component(Bus.example())

        See Also
        --------
        add_components
        """
        return self.add_components(component, **kwargs)

    def add_components(self, *components: Component, **kwargs) -> None:
        """Add one or more components to the system.

        Parameters
        ----------
        components : Component
            Component(s) to add to the system.

        Raises
        ------
        ISAlreadyAttached
            Raised if a component is already attached to a system.

        Examples
        --------
        >>> system.add_components(Bus.example(), Generator.example())

        See Also
        --------
        add_component
        """
        return self._component_mgr.add(*components, **kwargs)

    def add_supplemental_attribute(
        self, component: Component, attribute: SupplementalAttribute
    ) -> None:
        """Attach a supplemental attribute to a component. The attribute will get added to the
        system if it is not already stored.

        Parameters
        ----------
        component
            Existing component
        attribute
            Supplemental attribute to attach to the component

        Raises
        ------
        ISAlreadyAttached
            Raised if the component and attribute are already attached.

        Examples
        --------
        >>> bus = Bus.example()
        >>> system.add_component(bus)
        >>> geo_json = GeographicInfo.example()
        >>> system.add_supplemental_attribute(bus, geo_json)
        """
        return self._supplemental_attr_mgr.add(component, attribute)

    def change_component_uuid(self, component: Component) -> None:
        """Change the component UUID.

        Parameters
        ----------
        component : Component
        """
        return self._component_mgr.change_uuid(component)

    def copy_component(
        self,
        component: Component,
        name: str | None = None,
        attach: bool = False,
    ) -> Any:
        """Create a copy of the component. Time series data is excluded.

        - The new component will have a different UUID than the original.
        - The copied component will have shared references to any composed components.

        The intention of this method is to provide a way to create variants of a component that
        will be added to the same system. Please refer to :`deepcopy_component`: to create
        copies that are suitable for addition to a different system.

        Parameters
        ----------
        component : Component
            Source component
        name : str
            Optional, if None, keep the original name.
        attach : bool
            Optional, if True, attach the new component to the system.

        Examples
        --------
        >>> gen1 = system.get_component(Generator, "gen1")
        >>> gen2 = system.copy_component(gen, name="gen2")
        >>> gen3 = system.copy_component(gen, name="gen3", attach=True)

        See Also
        --------
        deepcopy_component
        """
        return self._component_mgr.copy(component, name=name, attach=attach)

    def deepcopy_component(self, component: Component) -> Any:
        """Create a deep copy of the component and all composed components. All attributes,
        including names and UUIDs, will be identical to the original. Unlike
        :meth:`copy_component`, there will be no shared references to composed components.

        The intention of this method is to provide a way to create variants of a component that
        will be added to a different system. Please refer to :`copy_component`: to create
        copies that are suitable for addition to the same system.

        Parameters
        ----------
        component : Component
            Source component

        Examples
        --------
        >>> gen1 = system.get_component(Generator, "gen1")
        >>> gen2 = system.deepcopy_component(gen)

        See Also
        --------
        copy_component
        """
        return self._component_mgr.deepcopy(component)

    def get_component(self, component_type: Type[T], name: str) -> T:
        """Return the component with the passed type and name.

        Parameters
        ----------
        component_type : Type[T]
            Generic component type
        name : Type
            Name of component

        Raises
        ------
        ISDuplicateNames
            Raised if more than one component match the inputs.

        Examples
        --------
        >>> system.get_component(Generator, "gen1")

        See Also
        --------
        list_by_name
        """
        return self._component_mgr.get(component_type, name)

    def get_component_by_label(self, label: str) -> Any:
        """Return the component with the label.

        Note that this method is slower than :meth:`get_component` because the
        component type cannot be looked up directly. Code that is looping over components
        repeatedly should not use this method.

        Parameters
        ----------
        label : str

        Raises
        ------
        ISNotStored
            Raised if the UUID is not stored.
        ISOperationNotAllowed
            Raised if there is more than one matching component.

        Examples
        --------
        >>> component = system.get_component_by_label("Bus.bus1")
        """
        return self._component_mgr.get_by_label(label)

    def get_component_by_uuid(self, uuid: UUID) -> Any:
        """Return the component with the input UUID.

        Parameters
        ----------
        uuid : UUID

        Raises
        ------
        ISNotStored
            Raised if the UUID is not stored.

        Examples
        --------
        >>> uuid = UUID("714c8311-8dff-4ae2-aa2e-30779a317d42")
        >>> component = system.get_component_by_uuid(uuid)
        """
        return self._component_mgr.get_by_uuid(uuid)

    def get_components(
        self, *component_types: Type[T], filter_func: Callable | None = None
    ) -> Iterable[T]:
        """Return the components with the passed type(s) and that optionally match filter_func.

        Parameters
        ----------
        component_type : Type[T]
            If component_type is an abstract type, all matching subtypes will be returned.
            The function will return all the matching `component_type` passed.
        filter_func : Callable | None
            Optional function to filter the returned values. The function must accept a component
            as a single argument.

        Examples
        --------
        >>> for component in system.get_components(Component)
            print(component.label)
        >>> names = {"bus1", "bus2", "gen1", "gen2"}
        >>> for component in system.get_components(
            Component,
            filter_func=lambda x: x.name in names,
        ):
            print(component.label)

        To request multiple component types:
        >>> for component in system.get_components(SimpleGenerator, SimpleBus)
        print(component.label)
        """
        return self._component_mgr.iter(*component_types, filter_func=filter_func)

    def get_component_types(self) -> Iterable[Type[Component]]:
        """Return an iterable of all component types stored in the system.

        Examples
        --------
        >>> for component_type in system.get_component_types():
        print(component_type)
        """
        return self._component_mgr.get_types()

    def get_components_with_supplemental_attribute(
        self,
        attribute: SupplementalAttribute,
    ) -> list[Component]:
        """Return all components attached to the given supplemental attribute."""
        return [
            self._component_mgr.get_by_uuid(x)
            for x in self._supplemental_attr_mgr.get_component_uuids_with_attribute(attribute)
        ]

    def get_supplemental_attributes_with_component(
        self,
        component: Component,
        supplemental_attribute_type: Optional[Type[U]] = None,
        filter_func: Optional[Callable[[U], bool]] = None,
    ) -> list[U]:
        """Return all supplemental attributes attached to the given component and optionally,
        with the given attribute type."""
        if (
            supplemental_attribute_type is not None
            and supplemental_attribute_type.__subclasses__()
        ):
            msg = (
                "get_supplemental_attributes_with_component does not support supplemental_attribute_type as "
                "an abstract class"
            )
            raise ISOperationNotAllowed(msg)

        return self._supplemental_attr_mgr.get_attributes_with_component(
            component,
            attribute_type=supplemental_attribute_type,
            filter_func=filter_func,
        )

    def get_supplemental_attribute_by_uuid(self, uuid: UUID) -> SupplementalAttribute:
        """Return the supplemental attribute with the given UUID."""
        return self._supplemental_attr_mgr.get_by_uuid(uuid)

    def get_supplemental_attributes(
        self,
        *supplemental_attribute_types: Type[U],
        filter_func: Optional[Callable[[U], bool]] = None,
    ) -> Generator[Any, None, None]:
        return self._supplemental_attr_mgr.iter(
            *supplemental_attribute_types, filter_func=filter_func
        )

    def get_supplemental_attribute_counts_by_type(self) -> list[dict[str, Any]]:
        """Return a list of dicts of stored supplemental attribute counts by type."""
        return self._supplemental_attr_mgr.get_attribute_counts_by_type()

    def get_num_supplemental_attributes(self) -> int:
        """Return the number of supplemental attributes stored in the system."""
        return self._supplemental_attr_mgr.get_num_attributes()

    def get_num_components_with_supplemental_attributes(self) -> int:
        """Return the number of supplemental attributes stored in the system."""
        return self._supplemental_attr_mgr.get_num_components_with_attributes()

    def has_supplemental_attribute(
        self,
        component: Component,
        supplemental_attribute_type: Optional[Type[SupplementalAttribute]] = None,
    ) -> bool:
        """Return True if the component has a supplemental attribute, optionally of the given
        type.
        """
        return self._supplemental_attr_mgr.has_association_by_type(
            component, attribute_type=supplemental_attribute_type
        )

    def has_supplemental_attribute_association(
        self, component: Component, supplemental_attribute: SupplementalAttribute
    ) -> bool:
        """Return True if the component and supplemental attribute have an association."""
        return self._supplemental_attr_mgr.has_association(component, supplemental_attribute)

    def has_component(self, component) -> bool:
        """Return True if the component is attached."""
        return self._component_mgr.has_component(component)

    def list_child_components(
        self, component: Component, component_type: Optional[Type[Component]] = None
    ) -> list[Component]:
        """Return a list of all components that this component composes.

        Parameters
        ----------
        component: Component
        component_type: Optional[Type[Component]]
            Filter the returned list to components of this type.
            If the type has subclasses, all subclasses will be included.

        See Also
        --------
        list_parent_components
        """
        return self._component_mgr.list_child_components(component, component_type=component_type)

    def list_parent_components(
        self, component: Component, component_type: Optional[Type[Component]] = None
    ) -> list[Component]:
        """Return a list of all components that compose this component.

        An example usage is where you need to find all components connected to a bus and the Bus
        class does not contain that information. The system tracks these connections internally
        and can find those components quickly.

        Parameters
        ----------
        component: Component
        component_type: Optional[Type[Component]]
            Filter the returned list to components of this type.
            If the type has subclasses, all subclasses will be included.

        Examples
        --------
        >>> components = system.list_parent_components(bus)
        >>> print(f"These components are connected to {bus.label}: ", " ".join(components))

        See Also
        --------
        list_child_components
        """
        return self._component_mgr.list_parent_components(component, component_type=component_type)

    def list_components_by_name(self, component_type: Type[Component], name: str) -> list[Any]:
        """Return all components that match component_type and name.

        Parameters
        ----------
        component_type : Type
        name : str

        Examples
        --------
        system.list_components_by_name(Generator, "gen1")
        """
        return self._component_mgr.list_by_name(component_type, name)

    def iter_all_components(self) -> Iterable[Any]:
        """Return an iterator over all components.

        Examples
        --------
        >>> for component in system.iter_all_components()
            print(component.label)

        See Also
        --------
        get_components
        """
        return self._component_mgr.iter_all()

    def rebuild_component_associations(self) -> None:
        """Clear the component associations and rebuild the table. This may be necessary
        if a user reassigns connected components that are part of a system.
        """
        self._component_mgr.rebuild_component_associations()

    def remove_component(
        self, component: Component, cascade_down: bool = True, force: bool = False
    ) -> None:
        """Remove the component from the system.

        Parameters
        ----------
        component : Component
        cascade_down : bool
            If True, remove all child components if they have no other parents. Defaults to True.
            For example, if a generator has a bus, no other component holds a reference to that
            bus, and you call remove_component on that generator, the bus will get removed as well.
        force : bool
            If True, remove the component even if other components hold references to this
            component. Defaults to False.

        Raises
        ------
        ISNotStored
            Raised if the component is not stored in the system.
        ISOperationNotAllowed
            Raised if the other components hold references to this component and force=False.

        Examples
        --------
        >>> gen = system.get_component(Generator, "gen1")
        >>> system.remove_component(gen)
        """
        self._component_mgr.raise_if_not_attached(component)
        if self.has_time_series(component):
            for metadata in self._time_series_mgr.list_time_series_metadata(component):
                self.remove_time_series(
                    component,
                    time_series_type=metadata.get_time_series_data_type(),
                    variable_name=metadata.variable_name,
                    **metadata.user_attributes,
                )
        self._component_mgr.remove(component, cascade_down=cascade_down, force=force)

    def remove_component_by_name(
        self,
        component_type: Type[Component],
        name: str,
        cascade_down: bool = True,
        force: bool = False,
    ) -> None:
        """Remove the component with component_type and name from the system.

        Parameters
        ----------
        component_type : Type
        name : str
        cascade_down : bool
            Refer :meth:`remove_component`.
        force : bool
            Refer :meth:`remove_component`.

        Raises
        ------
        ISNotStored
            Raised if the inputs do not match any components in the system.
        ISOperationNotAllowed
            Raised if there is more than one component with component type and name.

        Examples
        --------
        >>> generators = system.remove_by_name(Generator, "gen1")
        """
        component = self.get_component(component_type, name)
        return self.remove_component(component, cascade_down=cascade_down, force=force)

    def remove_component_by_uuid(
        self, uuid: UUID, cascade_down: bool = True, force: bool = False
    ) -> None:
        """Remove the component with uuid from the system.

        Parameters
        ----------
        uuid : UUID
        cascade_down : bool
            Refer :meth:`remove_component`.
        force : bool
            Refer :meth:`remove_component`.

        Raises
        ------
        ISNotStored
            Raised if the UUID is not stored in the system.

        Examples
        --------
        >>> uuid = UUID("714c8311-8dff-4ae2-aa2e-30779a317d42")
        >>> generator = system.remove_component_by_uuid(uuid)
        """
        component = self.get_component_by_uuid(uuid)
        return self.remove_component(component, cascade_down=cascade_down, force=force)

    def remove_supplemental_attribute(self, attribute: SupplementalAttribute) -> None:
        """Remove the supplemental attribute from the system."""
        self._supplemental_attr_mgr.raise_if_not_attached(attribute)
        if self.has_time_series(attribute):
            for metadata in self._time_series_mgr.list_time_series_metadata(attribute):
                self.remove_time_series(
                    attribute,
                    time_series_type=metadata.get_time_series_data_type(),
                    variable_name=metadata.variable_name,
                    **metadata.user_attributes,
                )
        return self._supplemental_attr_mgr.remove(attribute)

    def remove_supplemental_attribute_from_component(
        self,
        component: Component,
        attribute: SupplementalAttribute,
    ) -> None:
        """Remove the association between the component and supplemental attribute.
        If the attribute is not attached to any other components, remove it from the system.
        """
        self._supplemental_attr_mgr.remove_attribute_from_component(component, attribute)

    def update_components(
        self,
        component_type: Type[Component],
        update_func: Callable,
        filter_func: Callable | None = None,
    ) -> None:
        """Update multiple components of a given type.

        Parameters
        ----------
        component_type : Type[Component]
            Type of component to update. Can be abstract.
        update_func : Callable
            Function to call on each component. Must take a component as a single argument.
        filter_func : Callable | None
            Optional function to filter the components to update. Must take a component as a
            single argument.

        Examples
        --------
        >>> system.update_components(Generator, lambda x: x.active_power *= 10)
        """
        return self._component_mgr.update(component_type, update_func, filter_func=filter_func)

    def add_time_series(
        self,
        time_series: TimeSeriesData,
        *owners: Component | SupplementalAttribute,
        connection: DatabaseConnection | None = None,
        **user_attributes: Any,
    ) -> TimeSeriesKey:
        """Store a time series array for one or more components or supplemental attributes.

        Parameters
        ----------
        time_series : TimeSeriesData
            Time series data to store.
        owners : Component | SupplementalAttribute
            Add the time series to all of these components or supplemental attributes.
        user_attributes : Any
            Key/value pairs to store with the time series data. Must be JSON-serializable.

        Returns
        -------
        TimeSeriesKey
            Returns a key that can be used to retrieve the time series.

        Raises
        ------
        ISAlreadyAttached
            Raised if the variable name and user attributes match any time series already
            attached to one of the owners.
        ISOperationNotAllowed
            Raised if the manager was created in read-only mode.

        Examples
        --------
        >>> gen1 = system.get_component(Generator, "gen1")
        >>> gen2 = system.get_component(Generator, "gen2")
        >>> ts = SingleTimeSeries.from_array(
            data=[0.86, 0.78, 0.81, 0.85, 0.79],
            variable_name="active_power",
            start_time=datetime(year=2030, month=1, day=1),
            resolution=timedelta(hours=1),
        )
        >>> system.add_time_series(ts, gen1, gen2)
        """
        return self._time_series_mgr.add(
            time_series,
            *owners,
            connection=connection,
            **user_attributes,
        )

    def copy_time_series(
        self,
        dst: Component | SupplementalAttribute,
        src: Component | SupplementalAttribute,
        name_mapping: dict[str, str] | None = None,
    ) -> None:
        """Copy all time series from src to dst.

        Parameters
        ----------
        dst : Component
            Destination component
        src : Component
            Source component
        name_mapping : dict[str, str]
            Optionally map src names to different dst names.
            If provided and src has a time_series with a name not present in name_mapping, that
            time_series will not copied. If name_mapping is nothing then all time_series will be
            copied with src's names.

        Notes
        -----
        name_mapping is currently not implemented.

        Examples
        --------
        >>> gen1 = system.get_component(Generator, "gen1")
        >>> gen2 = system.get_component(Generator, "gen2")
        >>> system.copy_time_series(gen1, gen2)
        """
        return self._time_series_mgr.copy(dst, src, name_mapping=name_mapping)

    def get_time_series(
        self,
        owner: Component | SupplementalAttribute,
        variable_name: str | None = None,
        time_series_type: Type[TimeSeriesData] = SingleTimeSeries,
        start_time: datetime | None = None,
        length: int | None = None,
        connection: DatabaseConnection | None = None,
        **user_attributes: str,
    ) -> Any:
        """Return a time series array.

        Parameters
        ----------
        component : Component
            Component to which the time series must be attached.
        variable_name : str | None
            Optional, search for time series with this name.
        time_series_type : Type[TimeSeriesData]
            Optional, search for time series with this type.
        start_time : datetime | None
            If not None, take a slice of the time series starting at this time.
        length : int | None
            If not None, take a slice of the time series with this length.
        user_attributes : str
            Optional, search for time series with these attributes.
        connection
            Optional, connection returned by :meth:`open_time_series_store`

        Raises
        ------
        ISNotStored
            Raised if no time series matches the inputs.
            Raised if the inputs match more than one time series.
        ISOperationNotAllowed
            Raised if the inputs match more than one time series.

        Examples
        --------
        >>> gen1 = system.get_component(Generator, "gen1")
        >>> ts_full = system.get_time_series(gen1, "active_power")
        >>> ts_slice = system.get_time_series(
            gen1,
            "active_power",
            start_time=datetime(year=2030, month=1, day=1, hour=5),
            length=5,
        )

        See Also
        --------
        list_time_series
        """
        return self._time_series_mgr.get(
            owner,
            variable_name=variable_name,
            time_series_type=time_series_type,
            start_time=start_time,
            length=length,
            connection=connection,
            **user_attributes,
        )

    def get_time_series_by_key(
        self, owner: Component | SupplementalAttribute, key: TimeSeriesKey
    ) -> Any:
        """Return a time series array by key."""
        return self._time_series_mgr.get_by_key(owner, key)

    def has_time_series(
        self,
        owner: Component | SupplementalAttribute,
        variable_name: Optional[str] = None,
        time_series_type: Type[TimeSeriesData] = SingleTimeSeries,
        **user_attributes: str,
    ) -> bool:
        """Return True if the component has time series matching the inputs.

        Parameters
        ----------
        component : Component
            Component to check for matching time series.
        variable_name : str | None
            Optional, search for time series with this name.
        time_series_type : Type[TimeSeriesData]
            Optional, search for time series with this type.
        user_attributes : str
            Optional, search for time series with these attributes.
        """
        return self.time_series.has_time_series(
            owner,
            variable_name=variable_name,
            time_series_type=time_series_type,
            **user_attributes,
        )

    def list_time_series(
        self,
        component: Component,
        variable_name: str | None = None,
        time_series_type: Type[TimeSeriesData] = SingleTimeSeries,
        start_time: datetime | None = None,
        length: int | None = None,
        **user_attributes: Any,
    ) -> list[TimeSeriesData]:
        """Return all time series that match the inputs.

        Parameters
        ----------
        component : Component
            Component to which the time series must be attached.
        variable_name : str | None
            Optional, search for time series with this name.
        time_series_type : Type[TimeSeriesData]
            Optional, search for time series with this type.
        start_time : datetime | None
            If not None, take a slice of the time series starting at this time.
        length : int | None
            If not None, take a slice of the time series with this length.
        user_attributes : str
            Optional, search for time series with these attributes.

        Examples
        --------
        >>> gen1 = system.get_component(Generator, "gen1")
        >>> for ts in system.list_time_series(gen1):
            print(ts)
        """
        return self._time_series_mgr.list_time_series(
            component,
            variable_name=variable_name,
            time_series_type=time_series_type,
            start_time=start_time,
            length=length,
            **user_attributes,
        )

    def list_time_series_keys(
        self,
        owner: Component | SupplementalAttribute,
        variable_name: str | None = None,
        time_series_type: Type[TimeSeriesData] = SingleTimeSeries,
        **user_attributes: Any,
    ) -> list[TimeSeriesKey]:
        """Return all time series keys that match the inputs.

        Parameters
        ----------
        owner : Component | SupplementalAttribute
            Component to which the time series must be attached.
        variable_name : str | None
            Optional, search for time series with this name.
        time_series_type : Type[TimeSeriesData]
            Optional, search for time series with this type.
        user_attributes : str
            Optional, search for time series with these attributes.

        Examples
        --------
        >>> gen1 = system.get_component(Generator, "gen1")
        >>> for key in system.list_time_series_keys(gen1):
        ...     time_series = system.get_time_series_by_key(gen1, key)
        """
        return self.time_series.list_time_series_keys(
            owner,
            variable_name=variable_name,
            time_series_type=time_series_type,
            **user_attributes,
        )

    def list_time_series_metadata(
        self,
        component: Component,
        variable_name: str | None = None,
        time_series_type: Type[TimeSeriesData] = SingleTimeSeries,
        **user_attributes: Any,
    ) -> list[TimeSeriesMetadata]:
        """Return all time series metadata that match the inputs.

        Parameters
        ----------
        component : Component
            Component to which the time series must be attached.
        variable_name : str | None
            Optional, search for time series with this name.
        time_series_type : Type[TimeSeriesData]
            Optional, search for time series with this type.
        user_attributes : str
            Optional, search for time series with these attributes.

        Examples
        --------
        >>> gen1 = system.get_component(Generator, "gen1")
        >>> for metadata in system.list_time_series_metadata(gen1):
            print(metadata)
        """
        return self.time_series.list_time_series_metadata(
            component,
            variable_name=variable_name,
            time_series_type=time_series_type,
            **user_attributes,
        )

    def remove_time_series(
        self,
        *owners: Component | SupplementalAttribute,
        variable_name: str | None = None,
        time_series_type: Type[TimeSeriesData] = SingleTimeSeries,
        **user_attributes: Any,
    ) -> None:
        """Remove all time series arrays attached to the components or supplemental attributes
        matching the inputs.

        Parameters
        ----------
        owners
            Affected components or supplemental attributes
        variable_name : str | None
            Optional, search for time series with this name.
        time_series_type : Type[TimeSeriesData]
            Optional, search for time series with this type.
        user_attributes : str
            Optional, search for time series with these attributes.

        Raises
        ------
        ISNotStored
            Raised if no time series match the inputs.
        ISOperationNotAllowed
            Raised if the manager was created in read-only mode.

        Examples
        --------
        >>> gen1 = system.get_component(Generator, "gen1")
        >>> system.remove_time_series(gen1, "active_power")
        """
        return self._time_series_mgr.remove(
            *owners,
            variable_name=variable_name,
            time_series_type=time_series_type,
            **user_attributes,
        )

    @contextmanager
    def open_time_series_store(self) -> Generator[DatabaseConnection, None, None]:
        """Open a connection to the time series store. This can improve performance when
        reading or writing many time series arrays for specific backends (chronify and HDF5).
        It will also rollback any changes if an exception is raised.

        Returns
        -------
        Any
            An opaque object specific to the type of store being used. The object should be
            passed to all add_time_series/get_time_series methods.

        Examples
        --------
        >>> with system.open_time_series_store() as conn:
        ...     system.add_time_series(ts1, gen1, connection=conn)
        ...     system.add_time_series(ts2, gen1, connection=conn)
        """
        with self._time_series_mgr.open_time_series_store() as conn:
            yield conn

    def serialize_system_attributes(self) -> dict[str, Any]:
        """Allows subclasses to serialize attributes at the root level."""
        return {}

    def deserialize_system_attributes(self, data: dict[str, Any]) -> None:
        """Allows subclasses to deserialize attributes stored in the JSON at the root level.

        The method should modify self with its custom attributes in data.
        """

    def handle_data_format_upgrade(
        self, data: dict[str, Any], from_version: str | None, to_version: str | None
    ) -> None:
        """Allows subclasses to upgrade data models.

        The parameter data contains the full contents of the serialized JSON file.
        The method should modify the data models in-place.
        """

    def merge_system(self, other: "System") -> None:
        """Merge the contents of another system into this one."""
        msg = "merge_system"
        raise NotImplementedError(msg)

    # TODO: add delete methods that (1) don't raise if not found and (2) don't return anything?

    def convert_storage(self, **kwargs) -> None:
        """
        Converts the time series storage medium.

        Parameters
        ----------
        **kwargs:
            The same keys as TIME_SERIES_KWARGS in time_series_manager.py
            {
                "time_series_storage_type": TimeSeriesStorageType = TimeSeriesStorageType.ARROW,
                "time_series_read_only": bool = False,
                "time_series_directory": Path | None = None,
            }

            Only arguments that need to be changed from the default TIME_SERIES_KWARGS
            need to be passed

        Examples
        --------

        # Initialize the system (defaults to Arrow storage)
        >>> system = infrasys.System(auto_add_composed_components=True)

        # Add components and time series data
        >>> generator, bus, load_data = create_some_data()
        >>> system.add_components(generator, bus)
        >>> system.add_time_series(load_data, generator)

        # Convert the storage to in_memory
        >>> system.convert_storage(time_series_storage_type=TimeSeriesStorageType.MEMORY)
        """
        self._time_series_mgr.convert_storage(**kwargs)

    @property
    def _components(self) -> ComponentManager:
        """Return the component manager."""
        return self._component_mgr

    @property
    def data_format_version(self) -> str | None:
        """Return the data format version of the component models."""
        return self._data_format_version

    @data_format_version.setter
    def data_format_version(self, data_format_version: str) -> None:
        """Set the data format version for the component models."""
        self._data_format_version = data_format_version

    @property
    def name(self) -> str | None:
        """Return the name of the system."""
        return self._name

    @name.setter
    def name(self, name: Optional[str]) -> None:
        """Set the name of the system."""
        self._name = name

    @property
    def description(self) -> str | None:
        """Return the description of the system."""
        return self._description

    @description.setter
    def description(self, description: str | None) -> None:
        """Set the description of the system."""
        self._description = description

    @property
    def label(self) -> str:
        """Provides a description of the system."""
        name = self.name or str(self.uuid)
        return make_label(self.__class__.__name__, name)

    @property
    def time_series(self) -> TimeSeriesManager:
        """Return the time series manager."""
        return self._time_series_mgr

    @property
    def uuid(self) -> UUID:
        """Return the UUID of the system."""
        return self._uuid

    def get_time_series_directory(self) -> Path | None:
        """Return the directory containing time series files. Will be none for in-memory time
        series.
        """
        return self.time_series.storage.get_time_series_directory()

    def _deserialize_components(self, components: list[dict[str, Any]]) -> None:
        """Deserialize components from dictionaries and add them to the system."""
        cached_types = CachedTypeHelper()
        skipped_types = self._deserialize_components_first_pass(components, cached_types)
        if skipped_types:
            self._deserialize_components_nested(skipped_types, cached_types)

    def _deserialize_components_first_pass(
        self, components: list[dict], cached_types: CachedTypeHelper
    ) -> dict[Type, list[dict[str, Any]]]:
        deserialized_types = set()
        skipped_types: dict[Type, list[dict[str, Any]]] = defaultdict(list)
        for component_dict in components:
            component = self._try_deserialize_component(component_dict, cached_types)
            if component is None:
                metadata = SerializedTypeMetadata(**component_dict[TYPE_METADATA])
                assert isinstance(metadata.fields, SerializedBaseType)
                component_type = cached_types.get_type(metadata.fields)
                skipped_types[component_type].append(component_dict)
            else:
                deserialized_types.add(type(component))

        cached_types.add_deserialized_types(deserialized_types)
        return skipped_types

    def _deserialize_components_nested(
        self,
        skipped_types: dict[Type, list[dict[str, Any]]],
        cached_types: CachedTypeHelper,
    ) -> None:
        max_iterations = len(skipped_types)
        for _ in range(max_iterations):
            deserialized_types = set()
            for component_type, components in skipped_types.items():
                component = self._try_deserialize_component(components[0], cached_types)
                if component is None:
                    continue
                if len(components) > 1:
                    for component_dict in components[1:]:
                        component = self._try_deserialize_component(component_dict, cached_types)
                        assert component is not None
                deserialized_types.add(component_type)

            for component_type in deserialized_types:
                skipped_types.pop(component_type)
            cached_types.add_deserialized_types(deserialized_types)

        if skipped_types:
            msg = f"Bug: still have types remaining to be deserialized: {skipped_types.keys()}"
            raise Exception(msg)

    def _try_deserialize_component(
        self, component: dict[str, Any], cached_types: CachedTypeHelper
    ) -> Any:
        actual_component = None
        values = self._deserialize_fields(component, cached_types)
        if values is None:
            return None

        metadata = SerializedTypeMetadata(**component[TYPE_METADATA])
        component_type = cached_types.get_type(metadata.fields)
        actual_component = component_type(**values)
        self._components.add(actual_component, deserialization_in_progress=True)
        return actual_component

    def _deserialize_fields(
        self, component: dict[str, Any], cached_types: CachedTypeHelper
    ) -> dict | None:
        values = {}
        for field, value in component.items():
            if isinstance(value, dict) and TYPE_METADATA in value:
                metadata = SerializedTypeMetadata(**value[TYPE_METADATA])
                if isinstance(metadata.fields, SerializedComponentReference):
                    composed_value = self._deserialize_composed_value(
                        metadata.fields, cached_types
                    )
                    if composed_value is None:
                        return None
                    values[field] = composed_value
                elif isinstance(metadata.fields, SerializedQuantityType):
                    quantity_type = cached_types.get_type(metadata.fields)
                    values[field] = quantity_type(value=value["value"], units=value["units"])
                else:
                    msg = f"Bug: unhandled type: {field=} {value=}"
                    raise NotImplementedError(msg)
            elif (
                isinstance(value, list)
                and value
                and isinstance(value[0], dict)
                and TYPE_METADATA in value[0]
                and value[0][TYPE_METADATA]["fields"]["serialized_type"]
                == SerializedType.COMPOSED_COMPONENT.value
            ):
                metadata = SerializedTypeMetadata(**value[0][TYPE_METADATA])
                assert isinstance(metadata.fields, SerializedComponentReference)
                composed_values = self._deserialize_composed_list(value, cached_types)
                if composed_values is None:
                    return None
                values[field] = composed_values
            elif field != TYPE_METADATA:
                values[field] = value

        return values

    def _deserialize_composed_value(
        self, metadata: SerializedComponentReference, cached_types: CachedTypeHelper
    ) -> Any:
        component_type = cached_types.get_type(metadata)
        if cached_types.allowed_to_deserialize(component_type):
            return self._components.get_by_uuid(metadata.uuid)
        return None

    def _deserialize_composed_list(
        self, components: list[dict[str, Any]], cached_types: CachedTypeHelper
    ) -> list[Any] | None:
        deserialized_components = []
        for component in components:
            metadata = SerializedTypeMetadata(**component[TYPE_METADATA])
            assert isinstance(metadata.fields, SerializedComponentReference)
            component_type = cached_types.get_type(metadata.fields)
            if cached_types.allowed_to_deserialize(component_type):
                deserialized_components.append(self._components.get_by_uuid(metadata.fields.uuid))
            else:
                return None
        return deserialized_components

    def _deserialize_supplemental_attributes(
        self, supplemental_attributes: list[dict[str, Any]]
    ) -> None:
        """Deserialize supplemental_attributes from dictionaries and add them to the system."""
        cached_types = CachedTypeHelper()
        for sa_dict in supplemental_attributes:
            metadata = SerializedTypeMetadata(**sa_dict[TYPE_METADATA])
            supplemental_attribute_type = cached_types.get_type(metadata.fields)
            values = self._deserialize_fields(sa_dict, cached_types)
            attr = supplemental_attribute_type(**values)
            self._supplemental_attr_mgr.add(None, attr, deserialization_in_progress=True)
            cached_types.add_deserialized_type(supplemental_attribute_type)

    @staticmethod
    def _make_time_series_directory(filename: Path) -> Path:
        return filename.parent / (filename.stem + "_time_series")

    def show_components(self, component_type):
        # Filtered view of certain concrete types (not really concrete types)
        # We can implement custom printing if we want
        # Dan suggest to remove UUID, system.UUID from component.
        # Nested components gets special handling.
        # What we do with components w/o names? Use .label for nested components.
        raise NotImplementedError

    def info(self):
        info = SystemInfo(system=self)
        info.render()


class SystemInfo:
    """Class to store system component info"""

    def __init__(self, system) -> None:
        self.system = system

    def extract_system_counts(self) -> tuple[int, int, dict, dict]:
        component_count = self.system._components.get_num_components()
        component_type_count = {
            k.__name__: v for k, v in self.system._components.get_num_components_by_type().items()
        }
        ts_counts = self.system.time_series.metadata_store.get_time_series_counts()
        return (
            component_count,
            ts_counts.time_series_count,
            component_type_count,
            ts_counts.time_series_type_count,
        )

    def render(self) -> None:
        """Render Summary information from the system."""
        (
            component_count,
            time_series_count,
            component_type_count,
            time_series_type_count,
        ) = self.extract_system_counts()

        # System table
        system_table = Table(
            title="System",
            show_header=True,
            title_justify="left",
            title_style="bold",
        )
        system_table.add_column("Property")
        system_table.add_column("Value", justify="right")
        system_table.add_row("System name", self.system.name)
        system_table.add_row("Data format version", self.system._data_format_version)
        system_table.add_row("Components attached", f"{component_count}")
        system_table.add_row("Time Series attached", f"{time_series_count}")
        system_table.add_row("Description", self.system.description)
        _pprint(system_table)

        # Component and time series table
        component_table = Table(
            title="Component Information",
            show_header=True,
            title_justify="left",
            title_style="bold",
        )
        component_table.add_column("Type", min_width=20)
        component_table.add_column("Count", justify="right")

        for component_type, component_count in sorted(component_type_count.items()):
            component_table.add_row(
                f"{component_type}",
                f"{component_count}",
            )

        if component_table.rows:
            _pprint(component_table)

        time_series_table = Table(
            title="Time Series Summary",
            show_header=True,
            title_justify="left",
            title_style="bold",
        )
        time_series_table.add_column("Component Type", min_width=20)
        time_series_table.add_column("Time Series Type", justify="right")
        time_series_table.add_column("Initial time", justify="right")
        time_series_table.add_column("Resolution", justify="right")
        time_series_table.add_column("No. Components", justify="right")
        time_series_table.add_column("No. Components with Time Series", justify="right")

        for (
            component_type,
            time_series_type,
            time_series_start_time,
            time_series_resolution,
        ), time_series_count in sorted(time_series_type_count.items(), key=itemgetter(slice(4))):
            time_series_table.add_row(
                f"{component_type}",
                f"{time_series_type}",
                f"{time_series_start_time}",
                f"{time_series_resolution}",
                f"{component_type_count[component_type]}",
                f"{time_series_count}",
            )

        if time_series_table.rows:
            _pprint(time_series_table)<|MERGE_RESOLUTION|>--- conflicted
+++ resolved
@@ -91,10 +91,7 @@
               - time_series_directory: Location to store time series files, defaults to the system's
                 tmp directory. Use an alternate location if the space in that directory is limited,
                 such as on a compute node with no local storage.
-<<<<<<< HEAD
-=======
               - chronify_engine_name: Database engine to use with chronify, defaults to "duckdb".
->>>>>>> ea026546
 
         Examples
         --------
