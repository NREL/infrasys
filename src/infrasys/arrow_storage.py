--- conflicted
+++ resolved
@@ -60,7 +60,6 @@
         time_series: TimeSeriesData,
         connection: Any = None,
     ) -> None:
-<<<<<<< HEAD
         self._add_time_series(time_series)
 
     @singledispatchmethod
@@ -89,20 +88,12 @@
                     writer.write(arrow_batch)
             logger.trace("Saving time series to {}", fpath)
             logger.debug("Added {} to time series storage", time_series_uuid)
-=======
-        if isinstance(time_series, SingleTimeSeries):
-            self._add_single_time_series(metadata.time_series_uuid, time_series.data_array)
->>>>>>> ea026546
         else:
             logger.debug("{} was already stored", time_series_uuid)
 
-<<<<<<< HEAD
     def _add_non_sequential_time_series(self, time_series) -> None:
         time_series_data = (time_series.data_array, time_series.timestamps_array)
         time_series_uuid = time_series.uuid
-=======
-    def _add_single_time_series(self, time_series_uuid: UUID, time_series_data: NDArray) -> None:
->>>>>>> ea026546
         fpath = self._ts_directory.joinpath(f"{time_series_uuid}{EXTENSION}")
         if not fpath.exists():
             arrow_batch = self._convert_to_record_batch_nonsequential_time_series(time_series_data)
@@ -134,6 +125,7 @@
     def remove_time_series(self, metadata: TimeSeriesMetadata, connection: Any = None) -> None:
         fpath = self._ts_directory.joinpath(f"{metadata.time_series_uuid}{EXTENSION}")
         if not fpath.exists():
+            msg = f"No time series with {metadata.time_series_uuid} is stored"
             msg = f"No time series with {metadata.time_series_uuid} is stored"
             raise ISNotStored(msg)
         fpath.unlink()
@@ -147,6 +139,7 @@
         if src is None:
             src = self._ts_directory
         shutil.copytree(src, dst, dirs_exist_ok=True)
+        self.add_serialized_data(data)
         self.add_serialized_data(data)
         logger.info("Copied time series data to {}", dst)
 
@@ -188,7 +181,6 @@
             normalization=metadata.normalization,
         )
 
-<<<<<<< HEAD
     def _get_nonsequential_time_series(
         self,
         metadata: NonSequentialTimeSeriesMetadata,
@@ -227,10 +219,6 @@
         self, time_series_array: NDArray, column: str
     ) -> pa.RecordBatch:
         """Create record batch for SingleTimeSeries to save array to disk."""
-=======
-    def _convert_to_record_batch(self, time_series_array: NDArray, column: str) -> pa.RecordBatch:
-        """Create record batch to save array to disk."""
->>>>>>> ea026546
         pa_array = pa.array(time_series_array)
         schema = pa.schema([pa.field(column, pa_array.type)])
         return pa.record_batch([pa_array], schema=schema)
@@ -249,8 +237,7 @@
                 pa.field("timestamp", pa_timestamps_array.type),
             ]
         )
-
-        return pa.record_batch([data_array, timestamps_array], schema=schema)
+        return pa.record_batch([pa_data_array, pa_timestamps_array], schema=schema)
 
 
 def clean_tmp_folder(folder: Path | str) -> None:
