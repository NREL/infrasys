"""In-memory time series storage"""

from datetime import datetime
from pathlib import Path
<<<<<<< HEAD
from typing import Any, TypeAlias

from numpy.typing import NDArray
=======
from typing import Any

from numpy.typing import NDArray
from typing import TypeAlias
>>>>>>> ea026546
from uuid import UUID


from loguru import logger

from infrasys.exceptions import ISNotStored
from infrasys.time_series_models import (
    SingleTimeSeries,
    SingleTimeSeriesMetadata,
    NonSequentialTimeSeries,
    NonSequentialTimeSeriesMetadata,
    TimeSeriesData,
    TimeSeriesMetadata,
)
from infrasys.time_series_storage_base import TimeSeriesStorageBase

DataStoreType: TypeAlias = NDArray | tuple[NDArray, NDArray]


class InMemoryTimeSeriesStorage(TimeSeriesStorageBase):
    """Stores time series in memory."""

    def __init__(self) -> None:
        self._arrays: dict[UUID, DataStoreType] = {}  # Time series UUID, not metadata UUID
        self._ts_metadata_type: str | None = None

    def get_time_series_directory(self) -> None:
        return None

    def add_time_series(
        self,
        metadata: TimeSeriesMetadata,
        time_series: TimeSeriesData,
        connection: Any = None,
    ) -> None:
<<<<<<< HEAD
        if isinstance(time_series, (SingleTimeSeries, NonSequentialTimeSeries)):
=======
        if isinstance(time_series, SingleTimeSeries):
>>>>>>> ea026546
            if metadata.time_series_uuid not in self._arrays:
                self._arrays[metadata.time_series_uuid] = (
                    (
                        time_series.data_array,
                        time_series.timestamps,
                    )
                    if hasattr(time_series, "timestamps")
                    else time_series.data_array
                )
                self._ts_metadata_type = metadata.type
                logger.debug("Added {} to store", time_series.summary)
            else:
                logger.debug("{} was already stored", time_series.summary)
        else:
            msg = f"add_time_series not implemented for {type(time_series)}"
            raise NotImplementedError(msg)

    def get_time_series(
        self,
        metadata: TimeSeriesMetadata,
        start_time: datetime | None = None,
        length: int | None = None,
        connection: Any = None,
    ) -> TimeSeriesData:
        if isinstance(metadata, SingleTimeSeriesMetadata):
            return self._get_single_time_series(metadata, start_time, length)
        elif isinstance(metadata, NonSequentialTimeSeriesMetadata):
            return self._get_nonsequential_time_series(metadata)
        raise NotImplementedError(str(metadata.get_time_series_data_type()))

    def remove_time_series(self, metadata: TimeSeriesMetadata, connection: Any = None) -> None:
        time_series = self._arrays.pop(metadata.time_series_uuid, None)
        if time_series is None:
            msg = f"No time series with {metadata.time_series_uuid} is stored"
            raise ISNotStored(msg)

    def serialize(
        self, data: dict[str, Any], dst: Path | str, src: Path | str | None = None
    ) -> None:
        msg = "Bug: InMemoryTimeSeriesStorage.serialize should never be called."
        raise Exception(msg)

    def _get_single_time_series(
        self,
        metadata: SingleTimeSeriesMetadata,
        start_time: datetime | None = None,
        length: int | None = None,
    ) -> SingleTimeSeries:
        ts_data: NDArray | None
        ts_data = self._arrays.get(metadata.time_series_uuid)  # type: ignore
        if ts_data is None:
            msg = f"No time series with {metadata.time_series_uuid} is stored"
            raise ISNotStored(msg)

        if start_time or length:
            index, length = metadata.get_range(start_time=start_time, length=length)
            ts_data = ts_data[index : index + length]

        if metadata.quantity_metadata is not None:
            ts_data = metadata.quantity_metadata.quantity_type(
                ts_data, metadata.quantity_metadata.units
            )
        assert ts_data is not None
        return SingleTimeSeries(
            uuid=metadata.time_series_uuid,
            variable_name=metadata.variable_name,
            resolution=metadata.resolution,
            initial_time=start_time or metadata.initial_time,
            data=ts_data,
            normalization=metadata.normalization,
        )

    def _get_nonsequential_time_series(
        self,
        metadata: NonSequentialTimeSeriesMetadata,
    ) -> NonSequentialTimeSeries:
        ts_data, ts_timestamps = self._arrays.get(metadata.time_series_uuid, (None, None))
        if ts_data is None:
            msg = f"No time series data with {metadata.time_series_uuid} is stored"
            raise ISNotStored(msg)

        if ts_timestamps is None:
            msg = f"No time series timestamps with {metadata.time_series_uuid} is stored"
            raise ISNotStored(msg)

        if metadata.quantity_metadata is not None:
            ts_data = metadata.quantity_metadata.quantity_type(
                ts_data, metadata.quantity_metadata.units
            )
        assert ts_data is not None
        assert ts_timestamps is not None
        return NonSequentialTimeSeries(
            uuid=metadata.time_series_uuid,
            variable_name=metadata.variable_name,
            data=ts_data,
            timestamps=ts_timestamps,
            normalization=metadata.normalization,
        )<|MERGE_RESOLUTION|>--- conflicted
+++ resolved
@@ -2,19 +2,10 @@
 
 from datetime import datetime
 from pathlib import Path
-<<<<<<< HEAD
 from typing import Any, TypeAlias
 
 from numpy.typing import NDArray
-=======
-from typing import Any
-
-from numpy.typing import NDArray
-from typing import TypeAlias
->>>>>>> ea026546
 from uuid import UUID
-
-
 from loguru import logger
 
 from infrasys.exceptions import ISNotStored
@@ -47,11 +38,7 @@
         time_series: TimeSeriesData,
         connection: Any = None,
     ) -> None:
-<<<<<<< HEAD
         if isinstance(time_series, (SingleTimeSeries, NonSequentialTimeSeries)):
-=======
-        if isinstance(time_series, SingleTimeSeries):
->>>>>>> ea026546
             if metadata.time_series_uuid not in self._arrays:
                 self._arrays[metadata.time_series_uuid] = (
                     (
