--- conflicted
+++ resolved
@@ -13,11 +13,7 @@
 from pydantic import WithJsonSchema
 from typing_extensions import Annotated
 
-<<<<<<< HEAD
-from infrasys import Location, NonSequentialTimeSeries, SingleTimeSeries, System
-=======
 from infrasys import Location, SingleTimeSeries, NonSequentialTimeSeries, System
->>>>>>> f2c90abd
 from infrasys.component import Component
 from infrasys.exceptions import ISInvalidParameter, ISOperationNotAllowed
 from infrasys.quantities import ActivePower, Distance
@@ -113,11 +109,7 @@
     data = range(length)
     start = datetime(year=2020, month=1, day=1)
     resolution = timedelta(hours=1)
-<<<<<<< HEAD
     ts = SingleTimeSeries.from_array(data, name, start, resolution)
-=======
-    ts = SingleTimeSeries.from_array(data, variable_name, start, resolution)
->>>>>>> f2c90abd
     system.add_time_series(ts, gen1, gen2, scenario="high", model_year="2030")
     filename = tmp_path / "system.json"
     system.to_json(filename)
@@ -125,11 +117,7 @@
     gen1b = system2.get_component(SimpleGenerator, gen1.name)
     gen2b = system2.get_component(SimpleGenerator, gen2.name)
     data2 = range(1, length + 1)
-<<<<<<< HEAD
     ts2 = SingleTimeSeries.from_array(data2, name, start, resolution)
-=======
-    ts2 = SingleTimeSeries.from_array(data2, variable_name, start, resolution)
->>>>>>> f2c90abd
     system2.add_time_series(ts2, gen1b, gen2b, scenario="low", model_year="2030")
     filename2 = tmp_path / "system2.json"
     system2.to_json(filename2)
@@ -138,11 +126,7 @@
         system3.get_time_series(
             gen1b,
             time_series_type=SingleTimeSeries,
-<<<<<<< HEAD
             name=name,
-=======
-            variable_name=variable_name,
->>>>>>> f2c90abd
             scenario="low",
             model_year="2030",
         ).data,
@@ -152,21 +136,11 @@
         system3.get_time_series(
             gen2b,
             time_series_type=SingleTimeSeries,
-<<<<<<< HEAD
             name=name,
-=======
-            variable_name=variable_name,
->>>>>>> f2c90abd
             scenario="low",
             model_year="2030",
         ).data,
         data2,
-<<<<<<< HEAD
-=======
-    )
-    check_deserialize_with_read_only_time_series(
-        filename, gen1.name, gen2.name, variable_name, ts.data
->>>>>>> f2c90abd
     )
     check_deserialize_with_read_only_time_series(filename, gen1.name, gen2.name, name, ts.data)
 
